{% extends 'base.html' %}
{% load i18n %}
{% block title %}{{ title }} | {% trans 'Learning management system' %}{% endblock title %}
{% load static %}

{% block content %}

<style>
    .color-indicator {
        display: inline-block;
        width: 10px;
        height: 10px;
        border-radius: 2px;
    }

    .bg-purple {
        background-color: #6f42c1;
    }

    .card-header-ne {
        position: relative;
        display: flex;
        align-items: center;
        justify-content: space-between;
    }

    .card-header-ne .title {
        vertical-align: middle;
    }
</style>

<nav style="--bs-breadcrumb-divider: '>';" aria-label="breadcrumb">
    <ol class="breadcrumb">
      <li class="breadcrumb-item active" aria-current="page">{% trans 'Home' %}</li>
    </ol>
</nav>

{% if request.user.is_superuser %}
<div class="manage-wrap">
    <a class="btn btn-primary" href="{% url 'add_item' %}"><i class="fas fa-plus"></i>{% trans 'Add New Post' %}</a>
</div>
{% endif %}

{% include 'snippets/messages.html' %}

<div>
    <div class="title-1">{% trans 'News' %} &amp; {% trans 'Events' %}</div>
</div>

<div class="col-md-2 ms-auto d-flex">
    <div class="me-3">
        <span class="color-indicator bg-primary"></span> {% trans 'News' %}
    </div>
    <div>
        <span class="color-indicator bg-purple"></span> {% trans 'Events' %}
    </div>
</div>

<div class="container-fluid">
    {% if items %}
    <div class="row">
        {% for item in items %}
        <div class="col-md-4 mb-4">
            <div class="bg-white border">
                <div class="card-header-ne {% if item.posted_as == 'News' %}{% trans 'news' %}{% else %}{% trans 'events' %}{% endif %} p-2">
                    <span class="p-0">
                        {{ item.title|title }}
                    </span>
                    {% if request.user.is_superuser %}
                    <div class="dropstart">
                        <button class="btn btn-sm" data-bs-toggle="dropdown" aria-expanded="false">
                            <i class="fas fa-ellipsis-v text-white"></i>
                        </button>
                        <div class="dropdown-menu">
                            <a class="dropdown-item" href="{% url 'edit_post' pk=item.id %}"><i
                                    class="fas fa-pencil-alt"></i>{% trans 'Edit' %}</a>
                            <a class="dropdown-item" href="{% url 'delete_post' pk=item.id %}"><i
                                    class="fas fa-trash-alt"></i>{% trans 'Delete' %}</a>
                        </div>
                    </div>
                    {% endif %}
                </div>

                <div class="p-2 my-2" style="min-height: 120px;">{{ item.summary }}</div>

<<<<<<< HEAD
                <div class="bg-light p-1 small text-secondary text-end pe-3">
                    <i class="fa fa-calendar small unstyled"></i>
                    {{ item.updated_date|timesince }} ago
=======
                <div class="date-wrapper">
                    <i class="fa fa-calendar mr-2"></i>
                    {{ item.updated_date|timesince }} {% trans 'ago' %}
>>>>>>> 48e0fb47
                </div>

            </div>
        </div>
        {% endfor %}
    </div>

    {% else %}
    <h4 class="text-center mt-5 py-5 text-muted">
        <i class="fa-regular fa-folder-open me-2"></i>{% trans 'School news and events will appear here.' %}
    </h4>

    {% endif %}

</div>

{% endblock content %}<|MERGE_RESOLUTION|>--- conflicted
+++ resolved
@@ -83,15 +83,9 @@
 
                 <div class="p-2 my-2" style="min-height: 120px;">{{ item.summary }}</div>
 
-<<<<<<< HEAD
                 <div class="bg-light p-1 small text-secondary text-end pe-3">
                     <i class="fa fa-calendar small unstyled"></i>
-                    {{ item.updated_date|timesince }} ago
-=======
-                <div class="date-wrapper">
-                    <i class="fa fa-calendar mr-2"></i>
                     {{ item.updated_date|timesince }} {% trans 'ago' %}
->>>>>>> 48e0fb47
                 </div>
 
             </div>
