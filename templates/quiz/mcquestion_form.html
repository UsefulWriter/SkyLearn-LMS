--- conflicted
+++ resolved
@@ -15,8 +15,7 @@
     </ol>
 </nav>
 
-<<<<<<< HEAD
-<div class="title-1 mb-3">Add questions [{{ quiz_obj|truncatechars:15 }}]</div>
+<div class="title-1 mb-3">{% trans 'Add questions' %} [{{ quiz_obj|truncatechars:15 }}]</div>
 
 {% if formset.non_form_errors %}
 <div class="alert alert-danger">
@@ -27,10 +26,6 @@
     </ul>
 </div>
 {% endif %}
-=======
-<div class="title-1">{% trans 'Add questions' %} [{{ quiz_obj|truncatechars:15 }}]</div>
-<br><br>
->>>>>>> 48e0fb47
 
 <div class="container">
     <div class="info-text bg-orange mb-3">{{ quizQuestions }} {% trans 'question added' %}</div>
@@ -55,19 +50,11 @@
                     <label for="username">{{ fs.label }}</label>
                     <div class="input-group">
                         <div class="input-group-prepend">
-<<<<<<< HEAD
-                            <span class="input-group-text">{{ fs.correct }} <small class="ms-1">Correct</small></span>
+                            <span class="input-group-text">{{ fs.correct }} <small class="ms-1">{% trans 'Correct' %}</small></span>
                         </div>
                         {{ fs.choice }}
                         <div class="input-group-prepend">
-                            <span class="input-group-text">{{ fs.DELETE }} <small class="ms-1">Delete</small></span>
-=======
-                            <span class="input-group-text">{{ fs.correct }} <small class="ml-1">{% trans 'Correct' %}</small></span>
-                        </div>
-                        {{ fs.choice }}
-                        <div class="input-group-prepend">
-                            <span class="input-group-text">{{ fs.DELETE }} <small class="ml-1">{% trans 'Delete' %}</small></span>
->>>>>>> 48e0fb47
+                            <span class="input-group-text">{{ fs.DELETE }} <small class="ms-1">{% trans 'Delete' %}</small></span>
                         </div>
                     </div>
                 {% endfor %}
