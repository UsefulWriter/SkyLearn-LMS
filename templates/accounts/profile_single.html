{% extends 'base.html' %}
{% load i18n %}
{% block title %} {{ title }} | {% trans 'Learning management system' %}{% endblock title %}

{% load static %}


{% block content %}

{% if user.is_authenticated %}

<nav style="--bs-breadcrumb-divider: '>';" aria-label="breadcrumb">
    <ol class="breadcrumb">
      <li class="breadcrumb-item"><a href="/">{% trans 'Home' %}</a></li>
      <li class="breadcrumb-item active" aria-current="page">{{ user.get_full_name }}</li>
    </ol>
</nav>

{% include 'snippets/messages.html' %}

<div class="row">

    <div class="col-md-3 mx-auto">
        <div class="card  p-2">
            <div class="text-center">
                <img src="{{ user.picture.url }}" class="w-100">
                <ul class="px-2 list-unstyled">
                    <li>{{ user.get_full_name|title }}</li>
                    <li><strong>{% trans 'Last login:' %} </strong>{{ user.last_login|date }}</li>
                    <li><strong>{% trans 'Role:' %} </strong>
                        {{ user.get_user_role }}
                    </li>
                </ul>
            </div>
            <hr>
            {% if request.user.is_superuser %}
            <div class="d-flex flex-column">
                {% if user.is_student %}
<<<<<<< HEAD
                <a href="{% url 'student_edit' pk=user.id %}">
                    <i class="fas fa-user-edit unstyled"></i><span class="mobile-hide">Edit Profile</span>
                </a>
                <a href="{% url 'student_program_edit' user.id %}">
                    <i class="fas fa-pen-to-square unstyled"></i><span class="mobile-hide">Change Program</span>
                </a>
                {% endif %}
                {% if user.is_lecturer %}
                <a href="{% url 'staff_edit' pk=user.id %}">
                    <i class="fas fa-user-edit unstyled"></i><span class="mobile-hide">Edit Profile</span>
=======
                <a class="edit-btn" href="{% url 'student_edit' pk=user.id %}">
                    <i class="fas fa-user-edit"></i><span class="mobile-hide">{% trans 'Edit Profile' %}</span>
                </a>
                {% endif %}
                {% if user.is_lecturer %}
                <a class="edit-btn" href="{% url 'staff_edit' pk=user.id %}">
                    <i class="fas fa-user-edit"></i><span class="mobile-hide">{% trans 'Edit Profile' %}</span>
>>>>>>> 48e0fb47
                </a>
                {% endif %}
            </div>
            {% endif %}
        </div>
    </div>

    <div class="col-md-9 mx-auto">
        <div class="card">
            <div class="card-body">
                <!-- {% if user.is_student %}
                <p class="form-title"><i class="fas fa-book-open"></i>Enrolled Courses</p>
                <div class="dashboard-description">
                    {% if courses %}
                        <div class="flex">
                            {% for course in courses %}
                                <div class="flex"><a class="edit-btn" href="{{ course.get_absolute_url }}">{{ course }}</a></div>
                            {% endfor %}
                        </div>
                    {% else %}
                            <div class="text-danger"><i class="far fa-frown"></i>No courses!</div>
                    {% endif %}
                </div>
                {% endif %} -->
    
                {% if user.is_lecturer %}
                <p class="fw-bold"><i class="fas fa-book-open"></i> {% trans 'My Courses' %}</p>
                {% if courses %}
                <ul>
                    {% for course in courses %}
                    <li><a href="{{ course.get_absolute_url }}">{{ course }}</a></li>
                    {% endfor %}
                </ul>
                {% else %}
                <div class="text-danger">{% trans 'No courses assigned!' %}</div>
                {% endif %}
                <hr>
                {% endif %}
    
                <p class="fw-bold"><i class="fas fa-user"></i> {% trans 'Personal Info' %}</p>
                <div class="dashboard-description">
                    <p><strong>{% trans 'First Name:' %}</strong> {{ user.first_name|title }}</p>
                    <p><strong>{% trans 'Last Name:' %}</strong> {{ user.last_name|title }}</p>
                    <p><strong>{% trans 'ID No.:' %}</strong> {{ user.username }}</p>
                </div>
                {% if user.is_student %}
                <hr>
                <p class="fw-bold"><i class="fas fa-graduation-cap"></i> {% trans 'Applicant Info' %}</p>
                <div class="dashboard-description">
<<<<<<< HEAD
                    <p><strong>School: </strong>Hawas Preparatory School</p>
                    <p><strong>Level: </strong>{{ level.level }}</p>
                    <p><strong>Program: </strong>{{ student.program }}</p>
=======
                    <p><strong>{% trans 'School:' %}' </strong>{% trans 'Hawas Preparatory School' %}</p>
                    <p><strong>{% trans 'Level:' %}' </strong>{{ level.level }}</p>
>>>>>>> 48e0fb47
                </div>
                {% endif %}
    
                <hr>
                <p class="fw-bold"><i class="fas fa-phone-square-alt"></i>{% trans 'Contact Info' %}</p>
                <div class="dashboard-description">
                    <p><strong>{% trans 'Email:' %}</strong> {{ user.email }}</p>
                    <p><strong>{% trans 'Tel No.:' %}</strong> {{ user.phone }}</p>
                    <p><strong>{% trans 'Address/city:' %}</strong> {{ user.address }}</p>
                </div>
    
                <hr>
                <p class="fw-bold"><i class="fa fa-calendar-day"></i>{% trans 'Important Dates' %}</p>
                <div class="dashboard-description">
                    <p><strong>{% trans 'Last login:' %}</strong> {{ user.last_login }}</p>
                    {% if current_semester and current_session %}
                    <p><strong>{% trans 'Academic Year:' %}</strong> {{ current_semester }} {% trans 'Semester' %} {{ current_session }}</p>
                    {% endif %}
                    <p><strong>{% trans 'Registered Date:' %}</strong> {{ user.date_joined|date }}</p>
                </div>
            </div>
        </div>
    </div>

    <div class="col-md-3 mx-auto"></div>

</div>
{% endif %}

{% endblock content %}<|MERGE_RESOLUTION|>--- conflicted
+++ resolved
@@ -26,8 +26,8 @@
                 <img src="{{ user.picture.url }}" class="w-100">
                 <ul class="px-2 list-unstyled">
                     <li>{{ user.get_full_name|title }}</li>
-                    <li><strong>{% trans 'Last login:' %} </strong>{{ user.last_login|date }}</li>
-                    <li><strong>{% trans 'Role:' %} </strong>
+                    <li><strong>{% trans 'Last login' %}: </strong>{{ user.last_login|date }}</li>
+                    <li><strong>{% trans 'Role' %}: </strong>
                         {{ user.get_user_role }}
                     </li>
                 </ul>
@@ -36,26 +36,16 @@
             {% if request.user.is_superuser %}
             <div class="d-flex flex-column">
                 {% if user.is_student %}
-<<<<<<< HEAD
                 <a href="{% url 'student_edit' pk=user.id %}">
-                    <i class="fas fa-user-edit unstyled"></i><span class="mobile-hide">Edit Profile</span>
+                    <i class="fas fa-user-edit unstyled"></i><span class="mobile-hide">{% trans 'Edit Profile' %}</span>
                 </a>
                 <a href="{% url 'student_program_edit' user.id %}">
-                    <i class="fas fa-pen-to-square unstyled"></i><span class="mobile-hide">Change Program</span>
+                    <i class="fas fa-pen-to-square unstyled"></i><span class="mobile-hide">{% trans 'Change Program' %}</span>
                 </a>
                 {% endif %}
                 {% if user.is_lecturer %}
                 <a href="{% url 'staff_edit' pk=user.id %}">
-                    <i class="fas fa-user-edit unstyled"></i><span class="mobile-hide">Edit Profile</span>
-=======
-                <a class="edit-btn" href="{% url 'student_edit' pk=user.id %}">
-                    <i class="fas fa-user-edit"></i><span class="mobile-hide">{% trans 'Edit Profile' %}</span>
-                </a>
-                {% endif %}
-                {% if user.is_lecturer %}
-                <a class="edit-btn" href="{% url 'staff_edit' pk=user.id %}">
-                    <i class="fas fa-user-edit"></i><span class="mobile-hide">{% trans 'Edit Profile' %}</span>
->>>>>>> 48e0fb47
+                    <i class="fas fa-user-edit unstyled"></i><span class="mobile-hide">{% trans 'Edit Profile' %}</span>
                 </a>
                 {% endif %}
             </div>
@@ -97,41 +87,36 @@
     
                 <p class="fw-bold"><i class="fas fa-user"></i> {% trans 'Personal Info' %}</p>
                 <div class="dashboard-description">
-                    <p><strong>{% trans 'First Name:' %}</strong> {{ user.first_name|title }}</p>
-                    <p><strong>{% trans 'Last Name:' %}</strong> {{ user.last_name|title }}</p>
-                    <p><strong>{% trans 'ID No.:' %}</strong> {{ user.username }}</p>
+                    <p><strong>{% trans 'First Name' %}:</strong> {{ user.first_name|title }}</p>
+                    <p><strong>{% trans 'Last Name' %}:</strong> {{ user.last_name|title }}</p>
+                    <p><strong>{% trans 'ID No.' %}:</strong> {{ user.username }}</p>
                 </div>
                 {% if user.is_student %}
                 <hr>
                 <p class="fw-bold"><i class="fas fa-graduation-cap"></i> {% trans 'Applicant Info' %}</p>
                 <div class="dashboard-description">
-<<<<<<< HEAD
-                    <p><strong>School: </strong>Hawas Preparatory School</p>
-                    <p><strong>Level: </strong>{{ level.level }}</p>
-                    <p><strong>Program: </strong>{{ student.program }}</p>
-=======
-                    <p><strong>{% trans 'School:' %}' </strong>{% trans 'Hawas Preparatory School' %}</p>
-                    <p><strong>{% trans 'Level:' %}' </strong>{{ level.level }}</p>
->>>>>>> 48e0fb47
+                    <p><strong>{% trans 'School' %}: </strong>Unity College</p>
+                    <p><strong>{% trans 'Level' %}: </strong>{{ level.level }}</p>
+                    <p><strong>{% trans 'Program' %}: </strong>{{ student.program }}</p>
                 </div>
                 {% endif %}
     
                 <hr>
                 <p class="fw-bold"><i class="fas fa-phone-square-alt"></i>{% trans 'Contact Info' %}</p>
                 <div class="dashboard-description">
-                    <p><strong>{% trans 'Email:' %}</strong> {{ user.email }}</p>
-                    <p><strong>{% trans 'Tel No.:' %}</strong> {{ user.phone }}</p>
-                    <p><strong>{% trans 'Address/city:' %}</strong> {{ user.address }}</p>
+                    <p><strong>{% trans 'Email' %}:</strong> {{ user.email }}</p>
+                    <p><strong>{% trans 'Tel No.' %}:</strong> {{ user.phone }}</p>
+                    <p><strong>{% trans 'Address/city' %}:</strong> {{ user.address }}</p>
                 </div>
     
                 <hr>
                 <p class="fw-bold"><i class="fa fa-calendar-day"></i>{% trans 'Important Dates' %}</p>
                 <div class="dashboard-description">
-                    <p><strong>{% trans 'Last login:' %}</strong> {{ user.last_login }}</p>
+                    <p><strong>{% trans 'Last login' %}:</strong> {{ user.last_login }}</p>
                     {% if current_semester and current_session %}
-                    <p><strong>{% trans 'Academic Year:' %}</strong> {{ current_semester }} {% trans 'Semester' %} {{ current_session }}</p>
+                    <p><strong>{% trans 'Academic Year' %}:</strong> {{ current_semester }} {% trans 'Semester' %} {{ current_session }}</p>
                     {% endif %}
-                    <p><strong>{% trans 'Registered Date:' %}</strong> {{ user.date_joined|date }}</p>
+                    <p><strong>{% trans 'Registered Date' %}:</strong> {{ user.date_joined|date }}</p>
                 </div>
             </div>
         </div>
