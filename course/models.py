from django.db import models
from django.urls import reverse
from django.conf import settings
from django.core.validators import FileExtensionValidator
from django.db.models.signals import pre_save, post_save, post_delete
from django.db.models import Q
from django.dispatch import receiver
from django.utils.translation import gettext_lazy as _

# project import
from .utils import *
from core.models import ActivityLog

YEARS = (
    (1, "1"),
    (2, "2"),
    (3, "3"),
    (4, "4"),
    (4, "5"),
    (4, "6"),
)

# LEVEL_COURSE = "Level course"
<<<<<<< HEAD
BACHELOR_DEGREE = "Bachelor"
MASTER_DEGREE = "Master"

LEVEL = (
    # (LEVEL_COURSE, "Level course"),
    (BACHELOR_DEGREE, "Bachelor Degree"),
    (MASTER_DEGREE, "Master Degree"),
=======
BACHLOAR_DEGREE = _("Bachloar")
MASTER_DEGREE = _("Master")

LEVEL = (
    # (LEVEL_COURSE, "Level course"),
    (BACHLOAR_DEGREE, _("Bachloar Degree")),
    (MASTER_DEGREE, _("Master Degree")),
>>>>>>> 48e0fb47
)

FIRST = _("First")
SECOND = _("Second")
THIRD = _("Third")

SEMESTER = (
    (FIRST, _("First")),
    (SECOND, _("Second")),
    (THIRD, _("Third")),
)


class ProgramManager(models.Manager):
    def search(self, query=None):
        queryset = self.get_queryset()
        if query is not None:
            or_lookup = Q(title__icontains=query) | Q(summary__icontains=query)
            queryset = queryset.filter(
                or_lookup
            ).distinct()  # distinct() is often necessary with Q lookups
        return queryset


class Program(models.Model):
    title = models.CharField(max_length=150, unique=True)
    summary = models.TextField(null=True, blank=True)

    objects = ProgramManager()

    def __str__(self):
        return self.title

    def get_absolute_url(self):
        return reverse("program_detail", kwargs={"pk": self.pk})


@receiver(post_save, sender=Program)
def log_save(sender, instance, created, **kwargs):
    verb = "created" if created else "updated"
    ActivityLog.objects.create(message=_(f"The program '{instance}' has been {verb}."))


@receiver(post_delete, sender=Program)
def log_delete(sender, instance, **kwargs):
    ActivityLog.objects.create(message=_(f"The program '{instance}' has been deleted."))


class CourseManager(models.Manager):
    def search(self, query=None):
        queryset = self.get_queryset()
        if query is not None:
            or_lookup = (
                Q(title__icontains=query)
                | Q(summary__icontains=query)
                | Q(code__icontains=query)
                | Q(slug__icontains=query)
            )
            queryset = queryset.filter(
                or_lookup
            ).distinct()  # distinct() is often necessary with Q lookups
        return queryset


class Course(models.Model):
    slug = models.SlugField(blank=True, unique=True)
    title = models.CharField(max_length=200, null=True)
    code = models.CharField(max_length=200, unique=True, null=True)
    credit = models.IntegerField(null=True, default=0)
    summary = models.TextField(max_length=200, blank=True, null=True)
    program = models.ForeignKey(Program, on_delete=models.CASCADE)
    level = models.CharField(max_length=25, choices=LEVEL, null=True)
    year = models.IntegerField(choices=YEARS, default=0)
    semester = models.CharField(choices=SEMESTER, max_length=200)
    is_elective = models.BooleanField(default=False, blank=True, null=True)

    objects = CourseManager()

    def __str__(self):
        return "{0} ({1})".format(self.title, self.code)

    def get_absolute_url(self):
        return reverse("course_detail", kwargs={"slug": self.slug})

    @property
    def is_current_semester(self):
        from core.models import Semester

        current_semester = Semester.objects.get(is_current_semester=True)

        if self.semester == current_semester.semester:
            return True
        else:
            return False


def course_pre_save_receiver(sender, instance, *args, **kwargs):
    if not instance.slug:
        instance.slug = unique_slug_generator(instance)


pre_save.connect(course_pre_save_receiver, sender=Course)


@receiver(post_save, sender=Course)
def log_save(sender, instance, created, **kwargs):
    verb = "created" if created else "updated"
    ActivityLog.objects.create(message=_(f"The course '{instance}' has been {verb}."))


@receiver(post_delete, sender=Course)
def log_delete(sender, instance, **kwargs):
    ActivityLog.objects.create(message=_(f"The course '{instance}' has been deleted."))


class CourseAllocation(models.Model):
    lecturer = models.ForeignKey(
        settings.AUTH_USER_MODEL,
        on_delete=models.CASCADE,
        related_name=_("allocated_lecturer"),
    )
    courses = models.ManyToManyField(Course, related_name=_("allocated_course"))
    session = models.ForeignKey(
        "core.Session", on_delete=models.CASCADE, blank=True, null=True
    )

    def __str__(self):
        return self.lecturer.get_full_name

    def get_absolute_url(self):
        return reverse("edit_allocated_course", kwargs={"pk": self.pk})


class Upload(models.Model):
    title = models.CharField(max_length=100)
    course = models.ForeignKey(Course, on_delete=models.CASCADE)
    file = models.FileField(
        upload_to="course_files/",
        help_text="Valid Files: pdf, docx, doc, xls, xlsx, ppt, pptx, zip, rar, 7zip",
        validators=[
            FileExtensionValidator(
                [
                    "pdf",
                    "docx",
                    "doc",
                    "xls",
                    "xlsx",
                    "ppt",
                    "pptx",
                    "zip",
                    "rar",
                    "7zip",
                ]
            )
        ],
    )
    updated_date = models.DateTimeField(auto_now=True, auto_now_add=False, null=True)
    upload_time = models.DateTimeField(auto_now=False, auto_now_add=True, null=True)

    def __str__(self):
        return str(self.file)[6:]

    def get_extension_short(self):
        ext = str(self.file).split(".")
        ext = ext[len(ext) - 1]

        if ext in ("doc", "docx"):
            return "word"
        elif ext == "pdf":
            return "pdf"
        elif ext in ("xls", "xlsx"):
            return "excel"
        elif ext in ("ppt", "pptx"):
            return "powerpoint"
        elif ext in ("zip", "rar", "7zip"):
            return "archive"

    def delete(self, *args, **kwargs):
        self.file.delete()
        super().delete(*args, **kwargs)


@receiver(post_save, sender=Upload)
def log_save(sender, instance, created, **kwargs):
    if created:
        ActivityLog.objects.create(
            message=_(f"The file '{instance.title}' has been uploaded to the course '{instance.course}'."
        ))
    else:
        ActivityLog.objects.create(
            message=_(f"The file '{instance.title}' of the course '{instance.course}' has been updated."
        ))


@receiver(post_delete, sender=Upload)
def log_delete(sender, instance, **kwargs):
    ActivityLog.objects.create(
        message=_(f"The file '{instance.title}' of the course '{instance.course}' has been deleted."
    ))


class UploadVideo(models.Model):
    title = models.CharField(max_length=100)
    slug = models.SlugField(blank=True, unique=True)
    course = models.ForeignKey(Course, on_delete=models.CASCADE)
    video = models.FileField(
        upload_to="course_videos/",
        help_text=_("Valid video formats: mp4, mkv, wmv, 3gp, f4v, avi, mp3"),
        validators=[
            FileExtensionValidator(["mp4", "mkv", "wmv", "3gp", "f4v", "avi", "mp3"])
        ],
    )
    summary = models.TextField(null=True, blank=True)
    timestamp = models.DateTimeField(auto_now=False, auto_now_add=True, null=True)

    def __str__(self):
        return str(self.title)

    def get_absolute_url(self):
        return reverse(
            "video_single", kwargs={"slug": self.course.slug, "video_slug": self.slug}
        )

    def delete(self, *args, **kwargs):
        self.video.delete()
        super().delete(*args, **kwargs)


def video_pre_save_receiver(sender, instance, *args, **kwargs):
    if not instance.slug:
        instance.slug = unique_slug_generator(instance)


pre_save.connect(video_pre_save_receiver, sender=UploadVideo)


@receiver(post_save, sender=UploadVideo)
def log_save(sender, instance, created, **kwargs):
    if created:
        ActivityLog.objects.create(
            message=_(f"The video '{instance.title}' has been uploaded to the course {instance.course}."
        ))
    else:
        ActivityLog.objects.create(
            message=_(f"The video '{instance.title}' of the course '{instance.course}' has been updated."
        ))


@receiver(post_delete, sender=UploadVideo)
def log_delete(sender, instance, **kwargs):
    ActivityLog.objects.create(
        message=_(f"The video '{instance.title}' of the course '{instance.course}' has been deleted."
    ))


class CourseOffer(models.Model):
    _("""NOTE: Only department head can offer semester courses""")

    dep_head = models.ForeignKey("accounts.DepartmentHead", on_delete=models.CASCADE)

    def __str__(self):
        return "{}".format(self.dep_head)<|MERGE_RESOLUTION|>--- conflicted
+++ resolved
@@ -21,23 +21,13 @@
 )
 
 # LEVEL_COURSE = "Level course"
-<<<<<<< HEAD
-BACHELOR_DEGREE = "Bachelor"
-MASTER_DEGREE = "Master"
+BACHELOR_DEGREE = _("Bachelor")
+MASTER_DEGREE = _("Master")
 
 LEVEL = (
     # (LEVEL_COURSE, "Level course"),
-    (BACHELOR_DEGREE, "Bachelor Degree"),
-    (MASTER_DEGREE, "Master Degree"),
-=======
-BACHLOAR_DEGREE = _("Bachloar")
-MASTER_DEGREE = _("Master")
-
-LEVEL = (
-    # (LEVEL_COURSE, "Level course"),
-    (BACHLOAR_DEGREE, _("Bachloar Degree")),
+    (BACHELOR_DEGREE, _("Bachelor Degree")),
     (MASTER_DEGREE, _("Master Degree")),
->>>>>>> 48e0fb47
 )
 
 FIRST = _("First")
@@ -224,19 +214,25 @@
 def log_save(sender, instance, created, **kwargs):
     if created:
         ActivityLog.objects.create(
-            message=_(f"The file '{instance.title}' has been uploaded to the course '{instance.course}'."
-        ))
+            message=_(
+                f"The file '{instance.title}' has been uploaded to the course '{instance.course}'."
+            )
+        )
     else:
         ActivityLog.objects.create(
-            message=_(f"The file '{instance.title}' of the course '{instance.course}' has been updated."
-        ))
+            message=_(
+                f"The file '{instance.title}' of the course '{instance.course}' has been updated."
+            )
+        )
 
 
 @receiver(post_delete, sender=Upload)
 def log_delete(sender, instance, **kwargs):
     ActivityLog.objects.create(
-        message=_(f"The file '{instance.title}' of the course '{instance.course}' has been deleted."
-    ))
+        message=_(
+            f"The file '{instance.title}' of the course '{instance.course}' has been deleted."
+        )
+    )
 
 
 class UploadVideo(models.Model):
@@ -278,19 +274,25 @@
 def log_save(sender, instance, created, **kwargs):
     if created:
         ActivityLog.objects.create(
-            message=_(f"The video '{instance.title}' has been uploaded to the course {instance.course}."
-        ))
+            message=_(
+                f"The video '{instance.title}' has been uploaded to the course {instance.course}."
+            )
+        )
     else:
         ActivityLog.objects.create(
-            message=_(f"The video '{instance.title}' of the course '{instance.course}' has been updated."
-        ))
+            message=_(
+                f"The video '{instance.title}' of the course '{instance.course}' has been updated."
+            )
+        )
 
 
 @receiver(post_delete, sender=UploadVideo)
 def log_delete(sender, instance, **kwargs):
     ActivityLog.objects.create(
-        message=_(f"The video '{instance.title}' of the course '{instance.course}' has been deleted."
-    ))
+        message=_(
+            f"The video '{instance.title}' of the course '{instance.course}' has been deleted."
+        )
+    )
 
 
 class CourseOffer(models.Model):
