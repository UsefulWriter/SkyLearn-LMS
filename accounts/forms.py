from datetime import datetime

from django.core.mail import send_mail
from django import forms
from django.db import transaction
from django.contrib.auth.forms import (
    UserCreationForm,
    UserChangeForm,
)
from django.contrib.auth.forms import PasswordResetForm
from course.models import Program
from .models import User, Student, Parent, RELATION_SHIP, LEVEL, GENDERS


class StaffAddForm(UserCreationForm):
    username = forms.CharField(
        max_length=30,
        widget=forms.TextInput(
            attrs={
                "type": "text",
                "class": "form-control",
            }
        ),
        label="Username",
        required=False
    )

    first_name = forms.CharField(
        max_length=30,
        widget=forms.TextInput(
            attrs={
                "type": "text",
                "class": "form-control",
            }
        ),
        label="First Name",
    )

    last_name = forms.CharField(
        max_length=30,
        widget=forms.TextInput(
            attrs={
                "type": "text",
                "class": "form-control",
            }
        ),
        label="Last Name",
    )

    address = forms.CharField(
        max_length=30,
        widget=forms.TextInput(
            attrs={
                "type": "text",
                "class": "form-control",
            }
        ),
        label="Address",
    )

    phone = forms.CharField(
        max_length=30,
        widget=forms.TextInput(
            attrs={
                "type": "text",
                "class": "form-control",
            }
        ),
        label="Mobile No.",
    )

    email = forms.CharField(
        max_length=30,
        widget=forms.TextInput(
            attrs={
                "type": "text",
                "class": "form-control",
            }
        ),
        label="Email",
    )

    password1 = forms.CharField(
        max_length=30,
        widget=forms.TextInput(
            attrs={
                "type": "password",
                "class": "form-control",
            }
        ),
        label="Password",
        required=False
    )

    password2 = forms.CharField(
        max_length=30,
        widget=forms.TextInput(
            attrs={
                "type": "password",
                "class": "form-control",
            }
        ),
        label="Password Confirmation",
        required=False
    )

    class Meta(UserCreationForm.Meta):
        model = User

    @transaction.atomic()
    def save(self, commit=True):
        user = super().save(commit=False)
        user.is_lecturer = True
        user.first_name = self.cleaned_data.get("first_name")
        user.last_name = self.cleaned_data.get("last_name")
        user.phone = self.cleaned_data.get("phone")
        user.address = self.cleaned_data.get("address")
        user.email = self.cleaned_data.get("email")

        # Generate a username based on first and last name and registration date
        registration_date = datetime.now().strftime('%Y%m%d%H%M')
        generated_username = f"{user.first_name.lower()}{user.last_name.lower()}{registration_date}"

        # Check if the generated username already exists, and regenerate if needed
        while User.objects.filter(username=generated_username).exists():
            registration_date = datetime.now().strftime('%Y%m%d%H%M')
            generated_username = f"{user.first_name.lower()}{user.last_name.lower()}{registration_date}".replace(" ", "")

        user.username = generated_username

        generated_password = User.objects.make_random_password()
        user.set_password(generated_password)

        if commit:
            user.save()

            # Send email with the generated credentials
            send_mail(
                'Your account credentials',
                f'Your username: {generated_username}\nYour password: {generated_password}',
                'from@example.com',
                [user.email],
                fail_silently=False,
            )

        return user


class StudentAddForm(UserCreationForm):
    username = forms.CharField(
        max_length=30,
        widget=forms.TextInput(
            attrs={"type": "text", "class": "form-control", "id": "username_id"}
        ),
        label="Username",
        required=False

    )
    address = forms.CharField(
        max_length=30,
        widget=forms.TextInput(
            attrs={
                "type": "text",
                "class": "form-control",
            }
        ),
        label="Address",
    )

    phone = forms.CharField(
        max_length=30,
        widget=forms.TextInput(
            attrs={
                "type": "text",
                "class": "form-control",
            }
        ),
        label="Mobile No.",
    )

    first_name = forms.CharField(
        max_length=30,
        widget=forms.TextInput(
            attrs={
                "type": "text",
                "class": "form-control",
            }
        ),
        label="First name",
    )

    last_name = forms.CharField(
        max_length=30,
        widget=forms.TextInput(
            attrs={
                "type": "text",
                "class": "form-control",
            }
        ),
        label="Last name",
    )

    gender = forms.CharField(
        widget=forms.Select(
            choices=GENDERS,
            attrs={
                "class": "browser-default custom-select form-control",
            },
        ),
    )

    level = forms.CharField(
        widget=forms.Select(
            choices=LEVEL,
            attrs={
                "class": "browser-default custom-select form-control",
            },
        ),
    )

    program = forms.ModelChoiceField(
        queryset=Program.objects.all(),
        widget=forms.Select(
            attrs={"class": "browser-default custom-select form-control"}
        ),
        label="Program",
    )

    email = forms.EmailField(
        widget=forms.TextInput(
            attrs={
                "type": "email",
                "class": "form-control",
            }
        ),
        label="Email Address",
    )

    password1 = forms.CharField(
        max_length=30,
        widget=forms.TextInput(
            attrs={
                "type": "password",
                "class": "form-control",
            }
        ),
        label="Password",
        required=False

    )

    password2 = forms.CharField(
        max_length=30,
        widget=forms.TextInput(
            attrs={
                "type": "password",
                "class": "form-control",
            }
        ),
        label="Password Confirmation",
        required=False
    )

    # def validate_email(self):
    #     email = self.cleaned_data['email']
    #     if User.objects.filter(email__iexact=email, is_active=True).exists():
    #         raise forms.ValidationError("Email has taken, try another email address. ")

    class Meta(UserCreationForm.Meta):
        model = User

    @transaction.atomic()
    def save(self, commit=True):
        user = super().save(commit=False)
        user.is_lecturer = True
        user.first_name = self.cleaned_data.get("first_name")
        user.last_name = self.cleaned_data.get("last_name")
<<<<<<< HEAD
=======
        user.gender = self.cleaned_data.get("gender")
        user.address = self.cleaned_data.get("address")
>>>>>>> 5a1b34d7
        user.phone = self.cleaned_data.get("phone")
        user.address = self.cleaned_data.get("address")
        user.email = self.cleaned_data.get("email")

        # Generate a username based on first and last name and registration date
        registration_date = datetime.now().strftime('%Y%m%d%H%M')
        generated_username = f"{user.first_name.lower()}{user.last_name.lower()}{registration_date}"

        # Check if the generated username already exists, and regenerate if needed
        while User.objects.filter(username=generated_username).exists():
            registration_date = datetime.now().strftime('%Y%m%d%H%M')
            generated_username = f"{user.first_name.lower()}{user.last_name.lower()}{registration_date}".replace(" ", "")

        user.username = generated_username

        generated_password = User.objects.make_random_password()
        user.set_password(generated_password)

        if commit:
            user.save()

            # Send email with the generated credentials
            send_mail(
                'Your account credentials',
                f'Your username: {generated_username}\nYour password: {generated_password}',
                'from@example.com',
                [user.email],
                fail_silently=False,
            )

        return user


class ProfileUpdateForm(UserChangeForm):
    email = forms.EmailField(
        widget=forms.TextInput(
            attrs={
                "type": "email",
                "class": "form-control",
            }
        ),
        label="Email Address",
    )

    first_name = forms.CharField(
        widget=forms.TextInput(
            attrs={
                "type": "text",
                "class": "form-control",
            }
        ),
        label="First Name",
    )

    last_name = forms.CharField(
        widget=forms.TextInput(
            attrs={
                "type": "text",
                "class": "form-control",
            }
        ),
        label="Last Name",
    )

    phone = forms.CharField(
        widget=forms.TextInput(
            attrs={
                "type": "text",
                "class": "form-control",
            }
        ),
        label="Phone No.",
    )

    address = forms.CharField(
        widget=forms.TextInput(
            attrs={
                "type": "text",
                "class": "form-control",
            }
        ),
        label="Address / city",
    )

    class Meta:
        model = User
        fields = ["email", "phone", "address", "picture", "first_name", "last_name"]


class EmailValidationOnForgotPassword(PasswordResetForm):
    def clean_email(self):
        email = self.cleaned_data["email"]
        if not User.objects.filter(email__iexact=email, is_active=True).exists():
            msg = "There is no user registered with the specified E-mail address. "
            self.add_error("email", msg)
            return email


class ParentAddForm(UserCreationForm):
    username = forms.CharField(
        max_length=30,
        widget=forms.TextInput(
            attrs={
                "type": "text",
                "class": "form-control",
            }
        ),
        label="Username",
    )
    address = forms.CharField(
        max_length=30,
        widget=forms.TextInput(
            attrs={
                "type": "text",
                "class": "form-control",
            }
        ),
        label="Address",
    )

    phone = forms.CharField(
        max_length=30,
        widget=forms.TextInput(
            attrs={
                "type": "text",
                "class": "form-control",
            }
        ),
        label="Mobile No.",
    )

    first_name = forms.CharField(
        max_length=30,
        widget=forms.TextInput(
            attrs={
                "type": "text",
                "class": "form-control",
            }
        ),
        label="First name",
    )

    last_name = forms.CharField(
        max_length=30,
        widget=forms.TextInput(
            attrs={
                "type": "text",
                "class": "form-control",
            }
        ),
        label="Last name",
    )

    email = forms.EmailField(
        widget=forms.TextInput(
            attrs={
                "type": "email",
                "class": "form-control",
            }
        ),
        label="Email Address",
    )

    student = forms.ModelChoiceField(
        queryset=Student.objects.all(),
        widget=forms.Select(
            attrs={"class": "browser-default custom-select form-control"}
        ),
        label="Student",
    )

    relation_ship = forms.CharField(
        widget=forms.Select(
            choices=RELATION_SHIP,
            attrs={
                "class": "browser-default custom-select form-control",
            },
        ),
    )

    password1 = forms.CharField(
        max_length=30,
        widget=forms.TextInput(
            attrs={
                "type": "password",
                "class": "form-control",
            }
        ),
        label="Password",
    )

    password2 = forms.CharField(
        max_length=30,
        widget=forms.TextInput(
            attrs={
                "type": "password",
                "class": "form-control",
            }
        ),
        label="Password Confirmation",
    )

    # def validate_email(self):
    #     email = self.cleaned_data['email']
    #     if User.objects.filter(email__iexact=email, is_active=True).exists():
    #         raise forms.ValidationError("Email has taken, try another email address. ")

    class Meta(UserCreationForm.Meta):
        model = User

    @transaction.atomic()
    def save(self):
        user = super().save(commit=False)
        user.is_parent = True
        user.first_name = self.cleaned_data.get("first_name")
        user.last_name = self.cleaned_data.get("last_name")
        user.address = self.cleaned_data.get("address")
        user.phone = self.cleaned_data.get("phone")
        user.email = self.cleaned_data.get("email")
        user.save()
        parent = Parent.objects.create(
            user=user,
            student=self.cleaned_data.get("student"),
            relation_ship=self.cleaned_data.get("relation_ship"),
        )
        parent.save()
        return user<|MERGE_RESOLUTION|>--- conflicted
+++ resolved
@@ -275,11 +275,8 @@
         user.is_lecturer = True
         user.first_name = self.cleaned_data.get("first_name")
         user.last_name = self.cleaned_data.get("last_name")
-<<<<<<< HEAD
-=======
         user.gender = self.cleaned_data.get("gender")
         user.address = self.cleaned_data.get("address")
->>>>>>> 5a1b34d7
         user.phone = self.cleaned_data.get("phone")
         user.address = self.cleaned_data.get("address")
         user.email = self.cleaned_data.get("email")
